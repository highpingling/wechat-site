<<<<<<< HEAD
<!-- cleaned header comments -->
=======
>>>>>>> 34fc26ca
<!DOCTYPE html>
<html lang="zh-CN">
<head>
  <meta charset="UTF-8" />
  <meta name="viewport" content="width=device-width, initial-scale=1, maximum-scale=1, user-scalable=no" />
  <title>微信男友聊天</title>
  <style>
    /* 全局样式 */
    body {
      margin: 0;
      font-family: -apple-system, BlinkMacSystemFont, "Segoe UI", Roboto, "Helvetica Neue", Arial, "Noto Sans", sans-serif, "Apple Color Emoji", "Segoe UI Emoji", "Segoe UI Symbol", "Noto Color Emoji";
      background-color: #ededed; /* 微信背景色 */
      display: flex;
      justify-content: center;
      align-items: center;
      min-height: 100vh; /* 确保占据整个视口高度 */
    }

    .app {
      width: 100%;
      max-width: 600px; /* 模拟手机宽度，可调整 */
      height: 100vh; /* 确保在手机上铺满 */
      background-color: #f7f7f7; /* 聊天界面背景 */
      display: flex;
      flex-direction: column;
      box-shadow: 0 0 10px rgba(0, 0, 0, 0.1);
      overflow: hidden; /* 防止内容溢出 */
    }

    /* 顶部导航栏 */
    .header {
      background-color: #1a1a1a; /* 微信顶部深色 */
      color: #fff;
      padding: 10px 15px;
      display: flex;
      align-items: center;
      justify-content: space-between;
      font-size: 18px;
      font-weight: bold;
      position: sticky; /* 确保顶部导航栏固定 */
      top: 0;
      z-index: 1000;
      box-shadow: 0 1px 0 rgba(0, 0, 0, 0.1);
    }

    .header .left, .header .right {
      width: 60px; /* 占位 */
      text-align: center;
      font-weight: normal;
      font-size: 14px;
    }

    .header .left {
        text-align: left;
    }

    .header .right {
        text-align: right;
    }

    .header .title {
      flex-grow: 1;
      text-align: center;
    }

    /* 聊天区域 */
    .chat-messages {
      flex-grow: 1;
      padding: 10px 15px;
      overflow-y: auto;
      -webkit-overflow-scrolling: touch; /* 提高移动端滚动体验 */
      background-color: #ededed; /* 默认聊天背景色，将被壁纸覆盖 */
      background-size: cover; /* 背景图覆盖整个区域 */
      background-position: center; /* 背景图居中 */
      background-repeat: no-repeat; /* 不重复 */
    }

    /* 消息气泡容器 */
    .message {
      display: flex;
      margin-bottom: 15px;
      align-items: flex-start; /* 保持顶部对齐 */
      position: relative; /* 为内部的相对定位元素提供参考 */
    }

    .message.me {
      justify-content: flex-end; /* 我的消息靠右 */
    }

    .message.boyfriend {
      justify-content: flex-start; /* 男友消息靠左 */
    }

    .message-avatar {
      width: 40px; /* 固定宽度 */
      height: 40px; /* 固定高度 */
      border-radius: 5px;
      flex-shrink: 0; /* 防止头像被压缩 */
      object-fit: cover; /* 保持图片比例同时填充容器 */
    }

    .message.boyfriend .message-avatar {
      margin-right: 10px; /* 男友头像右侧留白 */
      margin-left: 0;
    }

    .message.me .message-avatar {
      margin-left: 10px; /* 我的头像左侧留白 */
      margin-right: 0;
      order: 2; /* 我的头像放在内容之后 */
    }

    /* 消息内容气泡 */
    .message-content {
      /* max-width 计算：100% - 头像宽度 - 头像到气泡的间隔 - 气泡到按钮的间隔 - 按钮宽度 (如果存在) - 消息左右内边距 */
      /* 假设头像40px, 间隔10px, 按钮宽度80px左右 (文字+内边距), 气泡左右padding 12px*2 */
      /* 注意：这里需要考虑flex布局下，剩余空间的分配，所以直接使用 max-width: 70% 或 calc 方式 */
      max-width: calc(100% - 40px - 10px - 10px - 80px - 24px); /* 重新计算，确保气泡有足够空间 */
      min-width: 0; /* 允许内容区域收缩到最小 */
      background-color: #fff;
      padding: 10px 12px;
      border-radius: 8px;
      position: relative;
      font-size: 15px;
      line-height: 1.4;
      word-wrap: break-word; /* 文本自动换行 */
      box-shadow: 0 1px 0 rgba(0, 0, 0, 0.08);
      flex-shrink: 1; /* 允许内容区域收缩 */
    }

    .message.me .message-content {
      background-color: #9fe658; /* 我的消息气泡颜色 */
      color: #333;
      order: 1; /* 我的消息内容放在头像之前 */
    }

    /* 消息气泡箭头 */
    .message.boyfriend .message-content::before {
      content: '';
      position: absolute;
      left: -8px;
      top: 10px;
      width: 0;
      height: 0;
      border-style: solid;
      border-width: 6px 8px 6px 0;
      border-color: transparent #fff transparent transparent;
    }

    .message.me .message-content::after {
      content: '';
      position: absolute;
      right: -8px;
      top: 10px;
      width: 0;
      height: 0;
      border-style: solid;
      border-width: 6px 0 6px 8px;
      border-color: transparent transparent transparent #9fe658;
    }

    .message-text {
        margin: 0; /* 移除默认段落外边距 */
    }

    /* 转语音按钮 - 独立定位 */
    .tts-button {
      background-color: #e0e0e0; /* 更柔和的按钮颜色 */
      color: #333;
      border: none;
      padding: 5px 8px;
      border-radius: 5px;
      font-size: 12px;
      cursor: pointer;
      margin-left: 10px; /* 与消息气泡的间隔 */
      flex-shrink: 0; /* 防止按钮被压缩 */
      height: 28px; /* 稍微控制高度，与气泡内容对齐 */
      line-height: 1; /* 垂直居中文本 */
      align-self: center; /* 垂直居中对齐消息内容 */
      white-space: nowrap; /* 防止按钮文字换行 */
    }

    .tts-button:hover {
        background-color: #d0d0d0;
    }

    /* 输入区域 */
    .chat-input {
      display: flex;
      padding: 10px 15px;
      background-color: #f7f7f7;
      border-top: 1px solid #ddd;
      align-items: center;
    }

    .chat-input input[type="text"] {
      flex-grow: 1;
      border: 1px solid #ddd;
      border-radius: 5px;
      padding: 8px 10px;
      font-size: 16px;
      margin-right: 10px;
      outline: none;
    }

    .chat-input button {
      background-color: #1aad19;
      color: white;
      border: none;
      border-radius: 5px;
      padding: 8px 15px;
      font-size: 16px;
      cursor: pointer;
    }

    .chat-input button:hover {
        background-color: #18a316;
    }

    /* 设置模态框 */
    .settings-modal {
      display: none; /* 默认隐藏 */
      position: fixed;
      z-index: 1001;
      left: 0;
      top: 0;
      width: 100%;
      height: 100%;
      overflow: auto;
      background-color: rgba(0,0,0,0.6);
      justify-content: center;
      align-items: center;
    }

    .settings-content {
      background-color: #fefefe;
      margin: auto;
      padding: 20px;
      border-radius: 10px;
      width: 80%;
      max-width: 400px;
      box-shadow: 0 5px 15px rgba(0,0,0,0.3);
      position: relative;
    }

    .close-button {
      color: #aaa;
      float: right;
      font-size: 28px;
      font-weight: bold;
      position: absolute;
      top: 10px;
      right: 15px;
      cursor: pointer;
    }

    .close-button:hover,
    .close-button:focus {
      color: black;
      text-decoration: none;
      cursor: pointer;
    }

    .settings-content h2 {
        text-align: center;
        color: #333;
        margin-top: 0;
    }

    .settings-content label {
        display: block;
        margin-top: 15px;
        margin-bottom: 5px;
        color: #555;
    }

    .settings-content input[type="text"],
    .settings-content input[type="file"] {
        width: calc(100% - 22px); /* 减去padding和border */
        padding: 10px;
        margin-bottom: 10px;
        border: 1px solid #ccc;
        border-radius: 5px;
        font-size: 16px;
    }

    .settings-content button {
        background-color: #1aad19;
        color: white;
        border: none;
        border-radius: 5px;
        padding: 10px 20px;
        font-size: 16px;
        cursor: pointer;
        display: block;
        width: 100%;
        margin-top: 20px;
    }

    .settings-content button:hover {
        background-color: #18a316;
    }

    .avatar-preview, .wallpaper-preview {
        width: 60px;
        height: 60px;
        border-radius: 5px;
        border: 1px solid #ddd;
        object-fit: cover;
        margin-top: 10px;
        display: block;
    }

    /* 加载提示 */
    .loading-indicator {
        text-align: center;
        color: #666;
        padding: 10px;
        font-size: 14px;
    }

    /* 响应式调整 */
    @media (max-width: 600px) {
        body {
            align-items: flex-start; /* 手机上从顶部开始 */
        }
        .app {
            height: 100vh;
            max-width: none;
        }
        .settings-content {
            width: 95%;
            padding: 15px;
        }
    }
  </style>
</head>
<body>
  <div class="app" id="app">
    <div class="header">
      <span class="left">微信</span>
      <span class="title" id="boyfriend-name-display">虚拟男友</span>
      <span class="right" onclick="openSettings()">设置</span>
    </div>

    <!-- 操作工具栏：导入/导出/自动保存/记忆配置 -->
    <div style="display:flex;align-items:center;gap:8px;padding:8px 12px;border-bottom:1px solid #e6e6e6;background:#fafafa;">
      <button id="import-btn">导入会话</button>
      <button id="export-btn">导出会话</button>
      <label style="display:flex;align-items:center;gap:6px;margin-left:8px;">
        <input type="checkbox" id="autosave-toggle" /> 自动保存到文件
      </label>
      <label style="margin-left:auto;display:flex;align-items:center;gap:6px;">
        最近N条:
        <select id="recent-n-select">
          <option value="10">10</option>
          <option value="25" selected>25</option>
          <option value="50">50</option>
        </select>
      </label>
    </div>

    <div class="chat-messages" id="chat-messages">
      <!-- 聊天消息将在这里动态加载 -->
      <div class="message boyfriend">
        <img src="./avatar_boyfriend.png" class="message-avatar" alt="男友头像" id="initial-boyfriend-avatar-display">
        <div class="message-content">
          <p class="message-text">宝贝，在干嘛呢，想我了吗？</p>
        </div>
        <button class="tts-button" onclick="speakText(this)">转语音</button>
      </div>
    </div>

    <div class="chat-input">
      <input type="text" id="message-input" placeholder="输入消息..." />
      <button id="send-button">发送</button>
    </div>

    <!-- 设置模态框 -->
    <div id="settingsModal" class="settings-modal">
      <div class="settings-content">
        <span class="close-button" onclick="closeSettings()">&times;</span>
        <h2>聊天设置</h2>

        <label for="my-name-input">我的昵称:</label>
        <input type="text" id="my-name-input" value="我">

        <label for="my-avatar-input">我的头像 (URL 或本地文件):</label>
        <input type="text" id="my-avatar-url-input" placeholder="输入头像图片 URL">
        <input type="file" id="my-avatar-file-input" accept="image/*">
        <img id="my-avatar-preview" class="avatar-preview" src="./avatar_me.png" alt="我的头像预览">


        <label for="boyfriend-name-input">男友昵称:</label>
        <input type="text" id="boyfriend-name-input" value="虚拟男友">

        <label for="boyfriend-avatar-input">男友头像 (URL 或本地文件):</label>
        <input type="text" id="boyfriend-avatar-url-input" placeholder="输入头像图片 URL">
        <input type="file" id="boyfriend-avatar-file-input" accept="image/*">
        <img id="boyfriend-avatar-preview" class="avatar-preview" src="./avatar_boyfriend.png" alt="男友头像预览">

        <label for="chat-wallpaper-input">聊天背景图 (URL 或本地文件):</label>
        <input type="text" id="chat-wallpaper-url-input" placeholder="输入图片 URL">
        <input type="file" id="chat-wallpaper-file-input" accept="image/*">
        <img id="chat-wallpaper-preview" class="wallpaper-preview" src="" alt="聊天背景预览" style="display: none;">
        <!-- 默认不显示，只有设置了图片才显示 -->

        <button onclick="saveSettings()">保存设置</button>
      </div>
    </div>
  </div>

  <!-- 调试面板（默认隐藏） -->
  <div id="debug-panel" style="display:none;position:fixed;bottom:10px;right:10px;background:rgba(0,0,0,0.75);color:#fff;padding:12px;border-radius:8px;font-size:12px;z-index:1000;min-width:200px;box-shadow:0 2px 8px rgba(0,0,0,0.2);">
    <div style="margin-bottom:8px;font-weight:bold;display:flex;justify-content:space-between;align-items:center;">
      <span>调试信息</span>
      <span onclick="document.getElementById('debug-panel').style.display='none'" style="cursor:pointer;padding:0 4px;">&times;</span>
    </div>
    <div style="margin-bottom:6px;">
      消息统计
      <div style="padding-left:8px;color:#aaa;">
        <div>├─ 活跃消息: <span id="debug-active-messages">0</span>条</div>
        <div>└─ 记忆块: <span id="debug-memory-chunks">0</span>个</div>
      </div>
    </div>
    <div style="margin-bottom:6px;">
      最近API调用
      <div style="padding-left:8px;color:#aaa;">
        <div>├─ 发送tokens: <span id="debug-tokens">0</span></div>
        <div>└─ 使用记忆块: <span id="debug-used-chunks">0</span>个</div>
      </div>
    </div>
    <button onclick="window.ChatManager?.summarizeOlderHistoryIfAny()" style="margin-top:8px;width:100%;padding:4px;background:#666;border:none;color:white;border-radius:4px;cursor:pointer;">强制生成记忆块</button>
  </div>

  <!-- 调试面板开关（固定在右下角） -->
  <div id="debug-toggle" onclick="document.getElementById('debug-panel').style.display='block'" 
    style="position:fixed;bottom:10px;right:10px;background:#666;color:white;width:24px;height:24px;border-radius:12px;display:flex;align-items:center;justify-content:center;cursor:pointer;font-size:14px;z-index:999;">
    D
  </div>

  <audio id="player" preload="auto" style="display:none"></audio>
  <script src="/static/chat.js" type="module"></script>

  <script>
    // 后端接口地址 - 请根据你的实际部署修改
    const BACKEND_CHAT_URL = "https://sonnet.highpingling.workers.dev/"; // 你的LLM聊天接口
    const BACKEND_TTS_URL = "https://tts.highpingling.workers.dev/";   // 你的语音合成接口

    // 默认头像路径 (请确保这些图片存在于你的项目根目录)
    const DEFAULT_ME_AVATAR = "./avatar_me.png";
    const DEFAULT_BOYFRIEND_AVATAR = "./avatar_boyfriend.png";
    const DEFAULT_WALLPAPER = ""; // 默认无壁纸，使用 CSS 背景色

    // 从 localStorage 获取或设置用户信息
    let currentUser = JSON.parse(localStorage.getItem('currentUser')) || {
      name: "我",
      avatar: DEFAULT_ME_AVATAR
    };

    let boyfriend = JSON.parse(localStorage.getItem('boyfriend')) || {
      name: "虚拟男友",
      avatar: DEFAULT_BOYFRIEND_AVATAR
    };

    // 新增：聊天壁纸设置
    let chatWallpaper = localStorage.getItem('chatWallpaper') || DEFAULT_WALLPAPER;

    const chatMessages = document.getElementById("chat-messages");
    const messageInput = document.getElementById("message-input");
    const sendButton = document.getElementById("send-button");
    const audioPlayer = document.getElementById("player");
    const settingsModal = document.getElementById("settingsModal");

    const myNameInput = document.getElementById("my-name-input");
    const myAvatarUrlInput = document.getElementById("my-avatar-url-input");
    const myAvatarFileInput = document.getElementById("my-avatar-file-input");
    const myAvatarPreview = document.getElementById("my-avatar-preview");

    const boyfriendNameInput = document.getElementById("boyfriend-name-input");
    const boyfriendAvatarUrlInput = document.getElementById("boyfriend-avatar-url-input");
    const boyfriendAvatarFileInput = document.getElementById("boyfriend-avatar-file-input");
    const boyfriendAvatarPreview = document.getElementById("boyfriend-avatar-preview");
    const boyfriendNameDisplay = document.getElementById("boyfriend-name-display");
    const initialBoyfriendAvatarDisplay = document.getElementById("initial-boyfriend-avatar-display");

    // 新增壁纸相关元素
    const chatWallpaperUrlInput = document.getElementById("chat-wallpaper-url-input");
    const chatWallpaperFileInput = document.getElementById("chat-wallpaper-file-input");
    const chatWallpaperPreview = document.getElementById("chat-wallpaper-preview");


    // 初始化加载设置
    function loadSettings() {
        // 我的信息
        myNameInput.value = currentUser.name;
        myAvatarUrlInput.value = currentUser.avatar.startsWith('http') ? currentUser.avatar : '';
        myAvatarPreview.src = currentUser.avatar;

        // 男友信息
        boyfriendNameInput.value = boyfriend.name;
        boyfriendAvatarUrlInput.value = boyfriend.avatar.startsWith('http') ? boyfriend.avatar : '';
        boyfriendAvatarPreview.src = boyfriend.avatar;

        // 聊天壁纸
        chatWallpaperUrlInput.value = chatWallpaper.startsWith('http') ? chatWallpaper : '';
        chatWallpaperPreview.src = chatWallpaper;
        chatWallpaperPreview.style.display = chatWallpaper ? 'block' : 'none'; // 如果有壁纸才显示预览

        // 更新聊天界面的男友昵称和初始消息头像
        boyfriendNameDisplay.textContent = boyfriend.name;
        if (initialBoyfriendAvatarDisplay) {
            initialBoyfriendAvatarDisplay.src = boyfriend.avatar;
        }

        applyWallpaper(); // 应用当前壁纸设置
    }

    // 应用聊天壁纸
    function applyWallpaper() {
        if (chatWallpaper) {
            chatMessages.style.backgroundImage = `url('${chatWallpaper}')`;
        } else {
            chatMessages.style.backgroundImage = 'none'; // 移除背景图
            chatMessages.style.backgroundColor = '#ededed'; // 恢复默认背景色
        }
    }


    // 将消息添加到聊天界面
    function addMessage(text, sender, isBoyfriendMessage = false) {
      const messageDiv = document.createElement("div");
      messageDiv.classList.add("message", sender === "me" ? "me" : "boyfriend");

      const avatarSrc = sender === "me" ? currentUser.avatar : boyfriend.avatar;
      const avatarAlt = sender === 'me' ? currentUser.name : boyfriend.name;

      // 构建头像 HTML
      const avatarHtml = `<img src="${avatarSrc}" class="message-avatar" alt="${avatarAlt}头像">`;

      // 构建消息内容 HTML
      const contentHtml = `
        <div class="message-content">
          <p class="message-text">${text}</p>
        </div>
      `;

      // 构建语音按钮 HTML (只为男友消息显示)
      const ttsButtonHtml = isBoyfriendMessage ? '<button class="tts-button" onclick="speakText(this)">转语音</button>' : '';

      // 根据发送者重新组织元素的顺序
      if (sender === "me") {
        messageDiv.innerHTML = contentHtml + avatarHtml; // 我的消息：内容在左，头像在右
      } else {
        messageDiv.innerHTML = avatarHtml + contentHtml + ttsButtonHtml; // 男友消息：头像在左，内容居中，按钮在右
      }
      
      chatMessages.appendChild(messageDiv);
      chatMessages.scrollTop = chatMessages.scrollHeight; // 滚动到底部
    }

    // 发送消息
    async function sendMessage() {
      const messageText = messageInput.value.trim();
      if (messageText === "") return;

      // 提取括号内的指令或情境
      let userMessageForDisplay = messageText; // 用于显示给用户的消息
      let messageForLLM = messageText; // 发送给LLM的消息
      const bracketContent = [];
      const regex = /\((.*?)\)/g; // 匹配所有括号内容
      let match;

      // 从用户输入中提取所有括号内容，并将其从messageText中移除（为了显示）
      // 同时构建发送给LLM的消息：指令在前，实际消息在后
      while ((match = regex.exec(messageText)) !== null) {
          if (match[1].trim() !== '') {
              bracketContent.push(match[1].trim());
          }
      }

      // 移除括号及其内容，得到纯文本消息
      userMessageForDisplay = messageText.replace(regex, '').trim();

      // 如果有提取到指令，将其放在消息前端
      if (bracketContent.length > 0) {
          messageForLLM = `(${bracketContent.join(';')}) ${userMessageForDisplay}`;
      } else {
          messageForLLM = userMessageForDisplay;
      }
      
      // 如果纯文本消息为空，且指令不为空，则仅发送指令
      if (userMessageForDisplay === '' && bracketContent.length > 0) {
          userMessageForDisplay = `(${bracketContent.join(';')})`; // 显示时也显示指令
      } else if (userMessageForDisplay === '' && bracketContent.length === 0) {
          // 如果纯文本消息和指令都为空，则不发送
          return;
      }


      addMessage(userMessageForDisplay, "me"); // 聊天界面显示的是去除括号后的消息或原始消息
      // 更新 ChatManager 状态
      if (window.ChatManager && typeof window.ChatManager.onUserMessage === 'function') {
        try { window.ChatManager.onUserMessage(messageForLLM); } catch(e){console.warn(e);} 
      }
      messageInput.value = "";

      // 显示加载提示
      const loadingDiv = document.createElement("div");
      loadingDiv.classList.add("loading-indicator");
      loadingDiv.textContent = "对方正在输入...";
      chatMessages.appendChild(loadingDiv);
      chatMessages.scrollTop = chatMessages.scrollHeight;

      try {
        // 如果 ChatManager 可用，构建 richer payload：包括最近消息与 memory chunks
        let structured = null;
        if (window.ChatManager && typeof window.ChatManager.preparePayloadForBackend === 'function') {
          try {
            structured = await window.ChatManager.preparePayloadForBackend({ text: messageForLLM });
          } catch (e) {
            console.warn('preparePayloadForBackend failed', e);
            structured = null;
          }
        }

        // Fallback / compatibility: attach human-readable memory + recent context into the message text
        let compositeMessage = messageForLLM;
        try {
          if (structured) {
            const memText = (structured.memory_chunks || []).map(mc => `历史摘要：${mc.summary}`).join('\n\n');
            const recentText = (structured.recent_messages || []).map(m => `${m.role === 'user' ? currentUser.name : boyfriend.name}: ${m.text}`).join('\n');
            compositeMessage = `${memText}\n\n最近对话（仅最近 ${structured.meta && structured.meta.recentN ? structured.meta.recentN : ''} 条）：\n${recentText}\n\n用户输入：\n${messageForLLM}`;
          }
        } catch (e) {
          console.warn('build compositeMessage failed', e);
          compositeMessage = messageForLLM;
        }

        const response = await fetch(BACKEND_CHAT_URL, {
          method: "POST",
          headers: {
            "Content-Type": "application/json",
          },
          // 兼容后端：同时发送可读的 message 字段和结构化的上下文（如果有）
          body: JSON.stringify({ message: compositeMessage, structured_context: structured, user_name: currentUser.name, boyfriend_name: boyfriend.name }),
        });

        if (!response.ok) {
          throw new Error(`HTTP error! Status: ${response.status}`);
        }

        const data = await response.json();
        chatMessages.removeChild(loadingDiv); // 移除加载提示
        
        // 将LLM回复按换行符分割成多条消息
        const replies = data.reply.split('\n').filter(r => r.trim() !== ''); // 过滤空字符串
        
        // 逐条添加消息到聊天界面
        for (const reply of replies) {
            addMessage(reply.trim(), "boyfriend", true); // LLM回复，可转语音
            // 更新 ChatManager 的消息存储
            if (window.ChatManager && Array.isArray(window.ChatManager.messages)) {
              window.ChatManager.messages.push({ role: 'assistant', text: reply.trim(), ts: Date.now() });
            }
        }

      } catch (error) {
        console.error("发送消息失败:", error);
        chatMessages.removeChild(loadingDiv); // 移除加载提示
        addMessage("我暂时无法回答你的问题，请稍后再试。", "boyfriend");
      }
    }

    // 文本转语音
    async function speakText(button) {
      // 语音按钮的文本内容现在在 .message-content 下的 .message-text P标签中
      const messageContentElement = button.previousElementSibling.querySelector('.message-text');
      const messageContent = messageContentElement ? messageContentElement.textContent : ""; // 获取消息文本

      if (!messageContent) {
          console.warn("未找到可转语音的消息文本。");
          return;
      }

      button.disabled = true;
      button.textContent = "加载语音...";

      try {
        const response = await fetch(BACKEND_TTS_URL, {
          method: "POST",
          headers: {
            "Content-Type": "application/json",
          },
          body: JSON.stringify({ text: messageContent }),
        });

        if (!response.ok) {
          throw new Error(`HTTP error! Status: ${response.status}`);
        }

        const audioBlob = await response.blob();
        const audioUrl = URL.createObjectURL(audioBlob);
        audioPlayer.src = audioUrl;
        audioPlayer.play();

        audioPlayer.onended = () => {
          URL.revokeObjectURL(audioUrl); // 播放结束后释放URL资源
          button.disabled = false;
          button.textContent = "转语音";
        };

      } catch (error) {
        console.error("语音合成失败:", error);
        alert("语音合成失败，请检查后端服务。");
        button.disabled = false;
        button.textContent = "转语音";
      }
    }

    // 打开设置模态框
    function openSettings() {
        loadSettings(); // 每次打开都重新加载最新设置
        settingsModal.style.display = "flex";
    }

    // 关闭设置模态框
    function closeSettings() {
        settingsModal.style.display = "none";
    }

    // 通用处理文件选择和URL输入的函数
    function handleImageInput(fileInputElement, urlInputElement, previewElement, storageKey, defaultSrc) {
        fileInputElement.addEventListener('change', (event) => {
            const file = event.target.files[0];
            if (file) {
                const reader = new FileReader();
                reader.onload = (e) => {
                    previewElement.src = e.target.result;
                    previewElement.style.display = 'block'; // 显示预览
                    urlInputElement.value = ''; // 如果选择了文件，清空URL输入框
                    // 更新对应的全局变量（如果需要，例如头像或壁纸）
                    if (storageKey === 'currentUserAvatar') currentUser.avatar = e.target.result;
                    else if (storageKey === 'boyfriendAvatar') boyfriend.avatar = e.target.result;
                    else if (storageKey === 'chatWallpaper') chatWallpaper = e.target.result;
                };
                reader.readAsDataURL(file);
            } else if (!urlInputElement.value && !defaultSrc) {
                previewElement.src = '';
                previewElement.style.display = 'none'; // 隐藏预览
                // 重置对应的全局变量
                if (storageKey === 'currentUserAvatar') currentUser.avatar = DEFAULT_ME_AVATAR;
                else if (storageKey === 'boyfriendAvatar') boyfriend.avatar = DEFAULT_BOYFRIEND_AVATAR;
                else if (storageKey === 'chatWallpaper') chatWallpaper = DEFAULT_WALLPAPER;
            }
        });

        urlInputElement.addEventListener('input', () => {
            if (urlInputElement.value.trim()) {
                previewElement.src = urlInputElement.value.trim();
                previewElement.style.display = 'block'; // 显示预览
                fileInputElement.value = ''; // 如果输入了URL，清空文件选择
                // 更新对应的全局变量
                if (storageKey === 'currentUserAvatar') currentUser.avatar = urlInputElement.value.trim();
                else if (storageKey === 'boyfriendAvatar') boyfriend.avatar = urlInputElement.value.trim();
                else if (storageKey === 'chatWallpaper') chatWallpaper = urlInputElement.value.trim();
            } else if (!fileInputElement.files[0] && !defaultSrc) {
                previewElement.src = '';
                previewElement.style.display = 'none'; // 隐藏预览
                 // 重置对应的全局变量
                if (storageKey === 'currentUserAvatar') currentUser.avatar = DEFAULT_ME_AVATAR;
                else if (storageKey === 'boyfriendAvatar') boyfriend.avatar = DEFAULT_BOYFRIEND_AVATAR;
                else if (storageKey === 'chatWallpaper') chatWallpaper = DEFAULT_WALLPAPER;
            }
        });

        // 首次加载时处理预览显示
        if (previewElement.src && previewElement.src !== window.location.href + '#') { // 检查src是否为空或无效
            previewElement.style.display = 'block';
        } else {
            previewElement.style.display = 'none';
        }
    }


    // 保存设置
    function saveSettings() {
        // 保存我的信息
        currentUser.name = myNameInput.value.trim() || "我";
        if (myAvatarFileInput.files[0]) {
            currentUser.avatar = myAvatarPreview.src;
        } else if (myAvatarUrlInput.value.trim()) {
            currentUser.avatar = myAvatarUrlInput.value.trim();
        } else {
            currentUser.avatar = DEFAULT_ME_AVATAR;
        }
        localStorage.setItem('currentUser', JSON.stringify(currentUser));

        // 保存男友信息
        boyfriend.name = boyfriendNameInput.value.trim() || "虚拟男友";
        if (boyfriendAvatarFileInput.files[0]) {
            boyfriend.avatar = boyfriendAvatarPreview.src;
        } else if (boyfriendAvatarUrlInput.value.trim()) {
            boyfriend.avatar = boyfriendAvatarUrlInput.value.trim();
        } else {
            boyfriend.avatar = DEFAULT_BOYFRIEND_AVATAR;
        }
        localStorage.setItem('boyfriend', JSON.stringify(boyfriend));

        // 保存聊天壁纸
        if (chatWallpaperFileInput.files[0]) {
            chatWallpaper = chatWallpaperPreview.src;
        } else if (chatWallpaperUrlInput.value.trim()) {
            chatWallpaper = chatWallpaperUrlInput.value.trim();
        } else {
            chatWallpaper = DEFAULT_WALLPAPER; // 如果两个都为空，则使用默认空值
        }
        localStorage.setItem('chatWallpaper', chatWallpaper);


        // 更新界面显示
        boyfriendNameDisplay.textContent = boyfriend.name;
        document.querySelectorAll('.message-avatar').forEach(img => {
            if (img.alt.includes('男友')) {
                img.src = boyfriend.avatar;
            } else if (img.alt.includes('我')) {
                img.src = currentUser.avatar;
            }
        });
        applyWallpaper(); // 保存后立即应用壁纸

        closeSettings();
        alert("设置已保存！");
    }

    // 事件监听
    sendButton.addEventListener("click", sendMessage);
    messageInput.addEventListener("keypress", (event) => {
      if (event.key === "Enter") {
        sendMessage();
      }
    });

    // 初始化头像和壁纸输入监听
    handleImageInput(myAvatarFileInput, myAvatarUrlInput, myAvatarPreview, 'currentUserAvatar', DEFAULT_ME_AVATAR);
    handleImageInput(boyfriendAvatarFileInput, boyfriendAvatarUrlInput, boyfriendAvatarPreview, 'boyfriendAvatar', DEFAULT_BOYFRIEND_AVATAR);
    handleImageInput(chatWallpaperFileInput, chatWallpaperUrlInput, chatWallpaperPreview, 'chatWallpaper', DEFAULT_WALLPAPER);


    // 页面加载时加载一次设置，以更新所有界面元素
    document.addEventListener("DOMContentLoaded", () => {
        loadSettings();
    // 初始化聊天模块（导入/导出、autosave 等）
    if (window.ChatManager && typeof window.ChatManager.init === 'function') {
      window.ChatManager.init({
        chatMessagesEl: chatMessages,
        addMessageFn: addMessage
      });
    }
        // 初始加载时，确保第一条消息的男友头像也是正确的
        const initialBoyfriendMessageAvatar = document.querySelector('.message.boyfriend .message-avatar');
        if (initialBoyfriendMessageAvatar) {
            initialBoyfriendMessageAvatar.src = boyfriend.avatar;
        }
    });
  </script>
</body>
</html><|MERGE_RESOLUTION|>--- conflicted
+++ resolved
@@ -1,7 +1,3 @@
-<<<<<<< HEAD
-<!-- cleaned header comments -->
-=======
->>>>>>> 34fc26ca
 <!DOCTYPE html>
 <html lang="zh-CN">
 <head>
